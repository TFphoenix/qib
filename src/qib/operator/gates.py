import abc
import numpy as np
from enum import Enum
from copy import copy
from scipy.linalg import expm, sqrtm, block_diag
from scipy.sparse import csr_matrix
from typing import Sequence, Union
from qib.field import Field, Particle, Qubit
from qib.operator import AbstractOperator
from qib.util import permute_gate_wires


class Gate(AbstractOperator):
    """
    Parent class for quantum gates.

    A quantum gate represents the corresponding unitary operation,
    and can store the qubits (or in general quantum particles) it acts on.
    """

    def is_unitary(self):
        """
        A quantum gate is unitary by definition.
        """
        return True

    @property
    @abc.abstractmethod
    def num_wires(self):
        """
        The number of "wires" (or quantum particles) this gate acts on.
        """
        pass

    @abc.abstractmethod
    def particles(self):
        """
        Return the list of quantum particles the gate acts on.
        """
        pass

    @abc.abstractmethod
    def fields(self):
        """
        Return the list of fields hosting the quantum particles which the gate acts on.
        """
        pass

    @abc.abstractmethod
    def inverse(self):
        """
        Return the inverse operator.
        """
        pass

    @abc.abstractmethod
    def _circuit_matrix(self, fields: Sequence[Field]):
        """
        Generate the sparse matrix representation of the gate
        as element of a quantum circuit.
        """
        pass

    @abc.abstractmethod
    def __copy__(self):
        """
        Create a copy of the gate
        """
        pass

    @abc.abstractmethod
    def __eq__(self, other):
        """
        Check if gates are equivalent
        """
        pass


class PauliXGate(Gate):
    """
    Pauli-X gate.
    """
    def __init__(self, qubit: Qubit=None):
        self.qubit = qubit

    def is_hermitian(self):
        """
        Whether the gate is Hermitian.
        """
        return True

    def as_matrix(self):
        """
        Generate the matrix representation of the Pauli-X gate.
        """
        return np.array([[ 0.,  1.], [ 1.,  0.]])

    @property
    def num_wires(self):
        """
        The number of "wires" (or quantum particles) this gate acts on.
        """
        return 1

    def particles(self):
        """
        Return the list of quantum particles the gate acts on.
        """
        if self.qubit:
            return [self.qubit]
        else:
            return []

    def fields(self):
        """
        Return the list of fields hosting the quantum particles which the gate acts on.
        """
        if self.qubit:
            return [self.qubit.field]
        else:
            return []

    def inverse(self):
        """
        Return the inverse operator.
        """
        return self

    def on(self, qubit: Qubit):
        """
        Act on the specified qubit.
        """
        self.qubit = qubit
        # enable chaining
        return self

    def _circuit_matrix(self, fields: Sequence[Field]):
        """
        Generate the sparse matrix representation of the gate
        as element of a quantum circuit.
        """
        for f in fields:
            if f.local_dim != 2:
                raise NotImplementedError("quantum wire indexing assumes local dimension 2")
        if not self.qubit:
            raise RuntimeError("unspecified target qubit")
        iwire = _map_particle_to_wire(fields, self.qubit)
        if iwire < 0:
            raise RuntimeError("qubit not found among fields")
        nwires = sum([f.lattice.nsites for f in fields])
        return _distribute_to_wires(nwires, [iwire], csr_matrix(self.as_matrix()))

    def __copy__(self):
        """
        Create a copy of the gate
        """
        return PauliXGate(self.qubit)

    def __eq__(self, other):
        """
        Check if gates are equivalent
        """
        if type(other) == type(self) and other.qubit == self.qubit:
            return True
        return False


class PauliYGate(Gate):
    """
    Pauli-Y gate.
    """
    def __init__(self, qubit: Qubit=None):
        self.qubit = qubit

    def is_hermitian(self):
        """
        Whether the gate is Hermitian.
        """
        return True

    def as_matrix(self):
        """
        Generate the matrix representation of the Pauli-Y gate.
        """
        return np.array([[ 0., -1j], [ 1j,  0.]])

    @property
    def num_wires(self):
        """
        The number of "wires" (or quantum particles) this gate acts on.
        """
        return 1

    def particles(self):
        """
        Return the list of quantum particles the gate acts on.
        """
        if self.qubit:
            return [self.qubit]
        else:
            return []

    def fields(self):
        """
        Return the list of fields hosting the quantum particles which the gate acts on.
        """
        if self.qubit:
            return [self.qubit.field]
        else:
            return []

    def inverse(self):
        """
        Return the inverse operator.
        """
        return self

    def on(self, qubit: Qubit):
        """
        Act on the specified qubit.
        """
        self.qubit = qubit
        # enable chaining
        return self

    def _circuit_matrix(self, fields: Sequence[Field]):
        """
        Generate the sparse matrix representation of the gate
        as element of a quantum circuit.
        """
        for f in fields:
            if f.local_dim != 2:
                raise NotImplementedError("quantum wire indexing assumes local dimension 2")
        if not self.qubit:
            raise RuntimeError("unspecified target qubit")
        iwire = _map_particle_to_wire(fields, self.qubit)
        if iwire < 0:
            raise RuntimeError("qubit not found among fields")
        nwires = sum([f.lattice.nsites for f in fields])
        return _distribute_to_wires(nwires, [iwire], csr_matrix(self.as_matrix()))

    def __copy__(self):
        """
        Create a copy of the gate
        """
        return PauliYGate(self.qubit)

    def __eq__(self, other):
        """
        Check if gates are equivalent
        """
        if type(other) == type(self) and other.qubit == self.qubit:
            return True
        return False


class PauliZGate(Gate):
    """
    Pauli-Z gate.
    """
    def __init__(self, qubit: Qubit=None):
        self.qubit = qubit

    def is_hermitian(self):
        """
        Whether the gate is Hermitian.
        """
        return True

    def as_matrix(self):
        """
        Generate the matrix representation of the Pauli-Z gate.
        """
        return np.array([[ 1.,  0.], [ 0., -1.]])

    @property
    def num_wires(self):
        """
        The number of "wires" (or quantum particles) this gate acts on.
        """
        return 1

    def particles(self):
        """
        Return the list of quantum particles the gate acts on.
        """
        if self.qubit:
            return [self.qubit]
        else:
            return []

    def fields(self):
        """
        Return the list of fields hosting the quantum particles which the gate acts on.
        """
        if self.qubit:
            return [self.qubit.field]
        else:
            return []

    def inverse(self):
        """
        Return the inverse operator.
        """
        return self

    def on(self, qubit: Qubit):
        """
        Act on the specified qubit.
        """
        self.qubit = qubit
        # enable chaining
        return self

    def _circuit_matrix(self, fields: Sequence[Field]):
        """
        Generate the sparse matrix representation of the gate
        as element of a quantum circuit.
        """
        for f in fields:
            if f.local_dim != 2:
                raise NotImplementedError("quantum wire indexing assumes local dimension 2")
        if not self.qubit:
            raise RuntimeError("unspecified target qubit")
        iwire = _map_particle_to_wire(fields, self.qubit)
        if iwire < 0:
            raise RuntimeError("qubit not found among fields")
        nwires = sum([f.lattice.nsites for f in fields])
        return _distribute_to_wires(nwires, [iwire], csr_matrix(self.as_matrix()))

    def __copy__(self):
            """
            Create a copy of the gate
            """
            return PauliZGate(self.qubit)

    def __eq__(self, other):
        """
        Check if gates are equivalent
        """
        if type(other) == type(self) and other.qubit == self.qubit:
            return True
        return False


class HadamardGate(Gate):
    """
    Hadamard gate.
    """
    def __init__(self, qubit: Qubit=None):
        self.qubit = qubit

    def is_hermitian(self):
        """
        Whether the gate is Hermitian.
        """
        return True

    def as_matrix(self):
        """
        Generate the matrix representation of the Hadamard gate.
        """
        return np.array([[ 1.,  1.], [ 1., -1.]]) / np.sqrt(2)

    @property
    def num_wires(self):
        """
        The number of "wires" (or quantum particles) this gate acts on.
        """
        return 1

    def particles(self):
        """
        Return the list of quantum particles the gate acts on.
        """
        if self.qubit:
            return [self.qubit]
        else:
            return []

    def fields(self):
        """
        Return the list of fields hosting the quantum particles which the gate acts on.
        """
        if self.qubit:
            return [self.qubit.field]
        else:
            return []

    def inverse(self):
        """
        Return the inverse operator.
        """
        return self

    def on(self, qubit: Qubit):
        """
        Act on the specified qubit.
        """
        self.qubit = qubit
        # enable chaining
        return self

    def _circuit_matrix(self, fields: Sequence[Field]):
        """
        Generate the sparse matrix representation of the gate
        as element of a quantum circuit.
        """
        for f in fields:
            if f.local_dim != 2:
                raise NotImplementedError("quantum wire indexing assumes local dimension 2")
        if not self.qubit:
            raise RuntimeError("unspecified target qubit")
        iwire = _map_particle_to_wire(fields, self.qubit)
        if iwire < 0:
            raise RuntimeError("qubit not found among fields")
        nwires = sum([f.lattice.nsites for f in fields])
        return _distribute_to_wires(nwires, [iwire], csr_matrix(self.as_matrix()))

    def __copy__(self):
        """
        Create a copy of the gate
        """
        return HadamardGate(self.qubit)

    def __eq__(self, other):
        """
        Check if gates are equivalent
        """
        if type(other) == type(self) and other.qubit == self.qubit:
            return True
        return False


class RxGate(Gate):
    """
    X-axis rotation gate.
    """
    def __init__(self, theta: float, qubit: Qubit=None):
        self.theta = theta
        self.qubit = qubit

    def is_hermitian(self):
        """
        Whether the gate is Hermitian.
        """
        return False

    def as_matrix(self):
        """
        Generate the matrix representation of the gate.
        """
        c = np.cos(self.theta/2)
        s = np.sin(self.theta/2)
        return np.array([[c, -1j*s], [-1j*s, c]])

    @property
    def num_wires(self):
        """
        The number of "wires" (or quantum particles) this gate acts on.
        """
        return 1

    @property
    def rotation_angle(self):
        """
        The rotation angle
        """
        return self.theta

    def particles(self):
        """
        Return the list of quantum particles the gate acts on.
        """
        if self.qubit:
            return [self.qubit]
        else:
            return []

    def fields(self):
        """
        Return the list of fields hosting the quantum particles which the gate acts on.
        """
        if self.qubit:
            return [self.qubit.field]
        else:
            return []

    def inverse(self):
        """
        Return the inverse operator.
        """
        return RxGate(-self.theta, self.qubit)

    def on(self, qubit: Qubit):
        """
        Act on the specified qubit.
        """
        self.qubit = qubit
        # enable chaining
        return self

    def _circuit_matrix(self, fields: Sequence[Field]):
        """
        Generate the sparse matrix representation of the gate
        as element of a quantum circuit.
        """
        for f in fields:
            if f.local_dim != 2:
                raise NotImplementedError("quantum wire indexing assumes local dimension 2")
        if not self.qubit:
            raise RuntimeError("unspecified target qubit")
        iwire = _map_particle_to_wire(fields, self.qubit)
        if iwire < 0:
            raise RuntimeError("qubit not found among fields")
        nwires = sum([f.lattice.nsites for f in fields])
        return _distribute_to_wires(nwires, [iwire], csr_matrix(self.as_matrix()))

    def __copy__(self):
        """
        Create a copy of the gate
        """
        return RxGate(self.theta, self.qubit)

    def __eq__(self, other):
        """
        Check if gates are equivalent
        """
        if type(other) == type(self) and other.qubit == self.qubit and other.theta == self.theta:
            return True
        return False


class RyGate(Gate):
    """
    Y-axis rotation gate
    """
    def __init__(self, theta: float, qubit: Qubit=None):
        self.theta = theta
        self.qubit = qubit

    def is_hermitian(self):
        """
        Whether the gate is Hermitian.
        """
        return False

    def as_matrix(self):
        """
        Generate the matrix representation of the gate.
        """
        c = np.cos(self.theta/2)
        s = np.sin(self.theta/2)
        return np.array([[c, -s], [s, c]])

    @property
    def num_wires(self):
        """
        The number of "wires" (or quantum particles) this gate acts on.
        """
        return 1

    @property
    def rotation_angle(self):
        """
        The rotation angle
        """
        return self.theta

    def particles(self):
        """
        Return the list of quantum particles the gate acts on.
        """
        if self.qubit:
            return [self.qubit]
        else:
            return []

    def fields(self):
        """
        Return the list of fields hosting the quantum particles which the gate acts on.
        """
        if self.qubit:
            return [self.qubit.field]
        else:
            return []

    def inverse(self):
        """
        Return the inverse operator.
        """
        return RyGate(-self.theta, self.qubit)

    def on(self, qubit: Qubit):
        """
        Act on the specified qubit.
        """
        self.qubit = qubit
        # enable chaining
        return self

    def _circuit_matrix(self, fields: Sequence[Field]):
        """
        Generate the sparse matrix representation of the gate
        as element of a quantum circuit.
        """
        for f in fields:
            if f.local_dim != 2:
                raise NotImplementedError("quantum wire indexing assumes local dimension 2")
        if not self.qubit:
            raise RuntimeError("unspecified target qubit")
        iwire = _map_particle_to_wire(fields, self.qubit)
        if iwire < 0:
            raise RuntimeError("qubit not found among fields")
        nwires = sum([f.lattice.nsites for f in fields])
        return _distribute_to_wires(nwires, [iwire], csr_matrix(self.as_matrix()))

    def __copy__(self):
        """
        Create a copy of the gate
        """
        return RyGate(self.theta, self.qubit)

    def __eq__(self, other):
        """
        Check if gates are equivalent
        """
        if type(other) == type(self) and other.qubit == self.qubit and other.theta == self.theta:
            return True
        return False


class RzGate(Gate):
    """
    Z-axis rotation gate
    """
    def __init__(self, theta: float, qubit: Qubit=None):
        self.theta = theta
        self.qubit = qubit

    def is_hermitian(self):
        """
        Whether the gate is Hermitian.
        """
        return False

    def as_matrix(self):
        """
        Generate the matrix representation of the gate.
        """
        x = np.exp(1j*self.theta/2)
        return np.array([[x.conj(), 0], [0, x]])

    @property
    def num_wires(self):
        """
        The number of "wires" (or quantum particles) this gate acts on.
        """
        return 1

    @property
    def rotation_angle(self):
        """
        The rotation angle
        """
        return self.theta

    def particles(self):
        """
        Return the list of quantum particles the gate acts on.
        """
        if self.qubit:
            return [self.qubit]
        else:
            return []

    def fields(self):
        """
        Return the list of fields hosting the quantum particles which the gate acts on.
        """
        if self.qubit:
            return [self.qubit.field]
        else:
            return []

    def inverse(self):
        """
        Return the inverse operator.
        """
        return RzGate(-self.theta, self.qubit)

    def on(self, qubit: Qubit):
        """
        Act on the specified qubit.
        """
        self.qubit = qubit
        # enable chaining
        return self

    def _circuit_matrix(self, fields: Sequence[Field]):
        """
        Generate the sparse matrix representation of the gate
        as element of a quantum circuit.
        """
        for f in fields:
            if f.local_dim != 2:
                raise NotImplementedError("quantum wire indexing assumes local dimension 2")
        if not self.qubit:
            raise RuntimeError("unspecified target qubit")
        iwire = _map_particle_to_wire(fields, self.qubit)
        if iwire < 0:
            raise RuntimeError("qubit not found among fields")
        nwires = sum([f.lattice.nsites for f in fields])
        return _distribute_to_wires(nwires, [iwire], csr_matrix(self.as_matrix()))

    def __copy__(self):
        """
        Create a copy of the gate
        """
        return RzGate(self.theta, self.qubit)

    def __eq__(self, other):
        """
        Check if gates are equivalent
        """
        if type(other) == type(self) and other.qubit == self.qubit and other.theta == self.theta:
            return True
        return False


class RotationGate(Gate):
    """
    General rotation gate; the rotation angle and axis are combined into
    a single vector `ntheta` of length 3.
    """
    def __init__(self, ntheta: Sequence[float], qubit: Qubit=None):
        self.ntheta = np.array(ntheta, copy=False)
        if self.ntheta.shape != (3,):
            raise ValueError("'ntheta' must be a vector of length 3")
        self.qubit = qubit

    def is_hermitian(self):
        """
        Whether the gate is Hermitian.
        """
        return False

    def as_matrix(self):
        """
        Generate the matrix representation of the gate.
        """
        theta = np.linalg.norm(self.ntheta)
        if theta == 0:
            return np.identity(2)
        n = self.ntheta / theta
        return (     np.cos(theta/2)*np.identity(2)
                - 1j*np.sin(theta/2)*np.array([[n[2], n[0] - 1j*n[1]], [n[0] + 1j*n[1], -n[2]]]))

    @property
    def num_wires(self):
        """
        The number of "wires" (or quantum particles) this gate acts on.
        """
        return 1

    def particles(self):
        """
        Return the list of quantum particles the gate acts on.
        """
        if self.qubit:
            return [self.qubit]
        else:
            return []

    def fields(self):
        """
        Return the list of fields hosting the quantum particles which the gate acts on.
        """
        if self.qubit:
            return [self.qubit.field]
        else:
            return []

    def inverse(self):
        """
        Return the inverse operator.
        """
        return RotationGate(-self.ntheta, self.qubit)

    def on(self, qubit: Qubit):
        """
        Act on the specified qubit.
        """
        self.qubit = qubit
        # enable chaining
        return self

    def _circuit_matrix(self, fields: Sequence[Field]):
        """
        Generate the sparse matrix representation of the gate
        as element of a quantum circuit.
        """
        for f in fields:
            if f.local_dim != 2:
                raise NotImplementedError("quantum wire indexing assumes local dimension 2")
        if not self.qubit:
            raise RuntimeError("unspecified target qubit")
        iwire = _map_particle_to_wire(fields, self.qubit)
        if iwire < 0:
            raise RuntimeError("qubit not found among fields")
        nwires = sum([f.lattice.nsites for f in fields])
        return _distribute_to_wires(nwires, [iwire], csr_matrix(self.as_matrix()))

    def __copy__(self):
        """
        Create a copy of the gate
        """
        return RotationGate(self.ntheta, self.qubit)

    def __eq__(self, other):
        """
        Check if gates are equivalent
        """
        if type(other) == type(self) and other.qubit == self.qubit and np.allclose(other.ntheta, self.ntheta):
            return True
        return False


class SGate(Gate):
    """
    S (phase) gate - provides a phase shift of pi/2.
    """
    def __init__(self, qubit: Qubit=None):
        self.qubit = qubit

    def is_hermitian(self):
        """
        Whether the gate is Hermitian.
        """
        return False

    def as_matrix(self):
        """
        Generate the matrix representation of the gate.
        """
        return np.array([[ 1.,  0.], [ 0.,  1j]])

    @property
    def num_wires(self):
        """
        The number of "wires" (or quantum particles) this gate acts on.
        """
        return 1

    def particles(self):
        """
        Return the list of quantum particles the gate acts on.
        """
        if self.qubit:
            return [self.qubit]
        else:
            return []

    def fields(self):
        """
        Return the list of fields hosting the quantum particles which the gate acts on.
        """
        if self.qubit:
            return [self.qubit.field]
        else:
            return []

    def inverse(self):
        """
        Return the inverse operator.
        """
        return SAdjGate(self.qubit)

    def on(self, qubit: Qubit):
        """
        Act on the specified qubit.
        """
        self.qubit = qubit
        # enable chaining
        return self

    def _circuit_matrix(self, fields: Sequence[Field]):
        """
        Generate the sparse matrix representation of the gate
        as element of a quantum circuit.
        """
        for f in fields:
            if f.local_dim != 2:
                raise NotImplementedError("quantum wire indexing assumes local dimension 2")
        if not self.qubit:
            raise RuntimeError("unspecified target qubit")
        iwire = _map_particle_to_wire(fields, self.qubit)
        if iwire < 0:
            raise RuntimeError("qubit not found among fields")
        nwires = sum([f.lattice.nsites for f in fields])
        return _distribute_to_wires(nwires, [iwire], csr_matrix(self.as_matrix()))

    def __copy__(self):
        """
        Create a copy of the gate
        """
        return SGate(self.qubit)

    def __eq__(self, other):
        """
        Check if gates are equivalent
        """
        if type(other) == type(self) and other.qubit == self.qubit:
            return True
        return False


class SAdjGate(Gate):
    """
    Adjoint of S gate - provides a phase shift of -pi/2.
    """
    def __init__(self, qubit: Qubit=None):
        self.qubit = qubit

    def is_hermitian(self):
        """
        Whether the gate is Hermitian.
        """
        return False

    def as_matrix(self):
        """
        Generate the matrix representation of the gate.
        """
        return np.array([[ 1.,  0.], [ 0., -1j]])

    @property
    def num_wires(self):
        """
        The number of "wires" (or quantum particles) this gate acts on.
        """
        return 1

    def particles(self):
        """
        Return the list of quantum particles the gate acts on.
        """
        if self.qubit:
            return [self.qubit]
        else:
            return []

    def fields(self):
        """
        Return the list of fields hosting the quantum particles which the gate acts on.
        """
        if self.qubit:
            return [self.qubit.field]
        else:
            return []

    def inverse(self):
        """
        Return the inverse operator.
        """
        return SGate(self.qubit)

    def on(self, qubit: Qubit):
        """
        Act on the specified qubit.
        """
        self.qubit = qubit
        # enable chaining
        return self

    def _circuit_matrix(self, fields: Sequence[Field]):
        """
        Generate the sparse matrix representation of the gate
        as element of a quantum circuit.
        """
        for f in fields:
            if f.local_dim != 2:
                raise NotImplementedError("quantum wire indexing assumes local dimension 2")
        if not self.qubit:
            raise RuntimeError("unspecified target qubit")
        iwire = _map_particle_to_wire(fields, self.qubit)
        if iwire < 0:
            raise RuntimeError("qubit not found among fields")
        nwires = sum([f.lattice.nsites for f in fields])
        return _distribute_to_wires(nwires, [iwire], csr_matrix(self.as_matrix()))

    def __copy__(self):
        """
        Create a copy of the gate
        """
        return SAdjGate(self.qubit)

    def __eq__(self, other):
        """
        Check if gates are equivalent
        """
        if type(other) == type(self) and other.qubit == self.qubit:
            return True
        return False


class TGate(Gate):
    """
    T gate - provides a phase shift of pi/4.
    """
    def __init__(self, qubit: Qubit=None):
        self.qubit = qubit

    def is_hermitian(self):
        """
        Whether the gate is Hermitian.
        """
        return False

    def as_matrix(self):
        """
        Generate the matrix representation of the gate.
        """
        return np.array([[ 1.,  0.], [ 0., (1+1j)/np.sqrt(2)]])

    @property
    def num_wires(self):
        """
        The number of "wires" (or quantum particles) this gate acts on.
        """
        return 1

    def particles(self):
        """
        Return the list of quantum particles the gate acts on.
        """
        if self.qubit:
            return [self.qubit]
        else:
            return []

    def fields(self):
        """
        Return the list of fields hosting the quantum particles which the gate acts on.
        """
        if self.qubit:
            return [self.qubit.field]
        else:
            return []

    def inverse(self):
        """
        Return the inverse operator.
        """
        return TAdjGate(self.qubit)

    def on(self, qubit: Qubit):
        """
        Act on the specified qubit.
        """
        self.qubit = qubit
        # enable chaining
        return self

    def _circuit_matrix(self, fields: Sequence[Field]):
        """
        Generate the sparse matrix representation of the gate
        as element of a quantum circuit.
        """
        for f in fields:
            if f.local_dim != 2:
                raise NotImplementedError("quantum wire indexing assumes local dimension 2")
        if not self.qubit:
            raise RuntimeError("unspecified target qubit")
        iwire = _map_particle_to_wire(fields, self.qubit)
        if iwire < 0:
            raise RuntimeError("qubit not found among fields")
        nwires = sum([f.lattice.nsites for f in fields])
        return _distribute_to_wires(nwires, [iwire], csr_matrix(self.as_matrix()))

    def __copy__(self):
        """
        Create a copy of the gate
        """
        return TGate(self.qubit)

    def __eq__(self, other):
        """
        Check if gates are equivalent
        """
        if type(other) == type(self) and other.qubit == self.qubit:
            return True
        return False


class TAdjGate(Gate):
    """
    Adjoint of T gate - provides a phase shift of -pi/4.
    """
    def __init__(self, qubit: Qubit=None):
        self.qubit = qubit

    def is_hermitian(self):
        """
        Whether the gate is Hermitian.
        """
        return False

    def as_matrix(self):
        """
        Generate the matrix representation of the gate.
        """
        return np.array([[ 1.,  0.], [ 0., (1-1j)/np.sqrt(2)]])

    @property
    def num_wires(self):
        """
        The number of "wires" (or quantum particles) this gate acts on.
        """
        return 1

    def particles(self):
        """
        Return the list of quantum particles the gate acts on.
        """
        if self.qubit:
            return [self.qubit]
        else:
            return []

    def fields(self):
        """
        Return the list of fields hosting the quantum particles which the gate acts on.
        """
        if self.qubit:
            return [self.qubit.field]
        else:
            return []

    def inverse(self):
        """
        Return the inverse operator.
        """
        return TGate(self.qubit)

    def on(self, qubit: Qubit):
        """
        Act on the specified qubit.
        """
        self.qubit = qubit
        # enable chaining
        return self

    def _circuit_matrix(self, fields: Sequence[Field]):
        """
        Generate the sparse matrix representation of the gate
        as element of a quantum circuit.
        """
        for f in fields:
            if f.local_dim != 2:
                raise NotImplementedError("quantum wire indexing assumes local dimension 2")
        if not self.qubit:
            raise RuntimeError("unspecified target qubit")
        iwire = _map_particle_to_wire(fields, self.qubit)
        if iwire < 0:
            raise RuntimeError("qubit not found among fields")
        nwires = sum([f.lattice.nsites for f in fields])
        return _distribute_to_wires(nwires, [iwire], csr_matrix(self.as_matrix()))

    def __copy__(self):
        """
        Create a copy of the gate
        """
        return TAdjGate(self.qubit)

    def __eq__(self, other):
        """
        Check if gates are equivalent
        """
        if type(other) == type(self) and other.qubit == self.qubit:
            return True
        return False


class PhaseFactorGate(Gate):
    """
    Phase factor gate: multiplication by the phase factor :math:`e^{i \phi}`.
    """
    def __init__(self, phi: float, nwires: int):
        self.phi = phi
        self.nwires = nwires
        self.prtcl = []

    def is_hermitian(self):
        """
        Whether the gate is Hermitian.
        """
        return False

    def as_matrix(self):
        """
        Generate the matrix representation of the phase factor gate.
        """
        # TODO: generalize base 2
        return np.exp(1j*self.phi) * np.identity(2**self.nwires)

    @property
    def num_wires(self):
        """
        The number of "wires" (or quantum particles) this gate acts on.
        """
        return self.nwires

    def particles(self):
        """
        Return the list of quantum particles the gate acts on.
        """
        return self.prtcl

    def fields(self):
        """
        Return the list of fields hosting the quantum particles which the gate acts on.
        """
        flist = []
        for p in self.prtcl:
            if p.field not in flist:
                flist.append(p.field)
        return flist

    def inverse(self):
        """
        Return the inverse operator.
        """
        return PhaseFactorGate(-self.phi, self.nwires)

    def on(self, *args):
        """
        Act on the specified particle(s).
        """
        if len(args) == 1 and isinstance(args[0], Sequence):
            prtcl = list(args[0])
        else:
            prtcl = list(args)
        if len(prtcl) != self.nwires:
            raise ValueError(f"require {self.nwires} particles, but received {len(prtcl)}")
        self.prtcl = prtcl
        # enable chaining
        return self

    def _circuit_matrix(self, fields: Sequence[Field]):
        """
        Generate the sparse matrix representation of the gate
        as element of a quantum circuit.
        """
        for f in fields:
            if f.local_dim != 2:
                raise NotImplementedError("quantum wire indexing assumes local dimension 2")
        if not self.prtcl:
            raise RuntimeError("unspecified target particle(s)")
        iwire = [_map_particle_to_wire(fields, p) for p in self.prtcl]
        if any([iw < 0 for iw in iwire]):
            raise RuntimeError("particle not found among fields")
        nwires = sum([f.lattice.nsites for f in fields])
        return _distribute_to_wires(nwires, iwire, csr_matrix(self.as_matrix()))

    def __copy__(self):
        """
        Create a copy of the gate
        """
        gate = PhaseFactorGate(self.phi, self.nwires)
        gate.on(self.prtcl)
        return gate

    def __eq__(self, other):
        """
        Check if gates are equivalent
        """
        if type(other) == type(self) and other.prtcl == self.prtcl and other.phi == self.phi and other.nwires == self.nwires:
            return True
        return False


class PrepareGate(Gate):
    """
    Vector "preparation" gate.
    """
    def __init__(self, vec, nqubits: int, transpose=False):
        vec = np.array(vec)
        if vec.ndim != 1:
            raise ValueError("expecting a vector")
        if not np.isrealobj(vec):
            raise ValueError("only real-valued vectors supported")
        if vec.shape[0] != 2**nqubits:
            raise ValueError(f"input vector must have length 2^nqubits = {2**nqubits}")
        # note: using 1-norm here by convention
        n = np.linalg.norm(vec, ord=1)
        if abs(n - 1) > 1e-12:
            vec /= n
        self.vec = vec
        self.nqubits = nqubits
        self.qubits = []
        self.transpose = transpose

    def is_hermitian(self):
        """
        Whether the gate is Hermitian.
        """
        # in general not Hermitian
        # TODO: can one construct a Hermitian realization?
        return False

    def as_matrix(self):
        """
        Generate the matrix representation of the "preparation" gate.
        """
        x = np.sign(self.vec) * np.sqrt(np.abs(self.vec))
        # use QR decomposition for extension to full basis
        Q = np.linalg.qr(x.reshape((-1, 1)), mode="complete")[0]
        if np.dot(x, Q[:, 0]) < 0:
            Q[:, 0] = -Q[:, 0]
        if not self.transpose:
            return Q
        else:
            return Q.T

    @property
    def num_wires(self):
        """
        The number of "wires" (or quantum particles) this gate acts on.
        """
        return self.nqubits

    def particles(self):
        """
        Return the list of quantum particles the gate acts on.
        """
        return self.qubits

    def fields(self):
        """
        Return the list of fields hosting the quantum particles which the gate acts on.
        """
        flist = []
        for q in self.qubits:
            if q.field not in flist:
                flist.append(q.field)
        return flist

    def inverse(self):
        """
        Return the inverse operator.
        """
        invgate = PrepareGate(self.vec, self.nqubits, not self.transpose)
        if self.qubits:
            invgate.on(self.qubits)
        return invgate

    def on(self, *args):
        """
        Act on the specified qubit(s).
        """
        if len(args) == 1 and isinstance(args[0], Sequence):
            qubits = list(args[0])
        else:
            qubits = list(args)
        if len(qubits) != self.nqubits:
            raise ValueError(f"expecting {self.nqubits} qubits, but received {len(qubits)}")
        self.qubits = qubits
        # enable chaining
        return self

    def _circuit_matrix(self, fields: Sequence[Field]):
        """
        Generate the sparse matrix representation of the gate
        as element of a quantum circuit.
        """
        for f in fields:
            if f.local_dim != 2:
                raise NotImplementedError("quantum wire indexing assumes local dimension 2")
        if len(self.qubits) != self.nqubits:
            raise RuntimeError("unspecified qubit(s)")
        prtcl = self.particles()
        iwire = [_map_particle_to_wire(fields, p) for p in prtcl]
        if any([iw < 0 for iw in iwire]):
            raise RuntimeError("particle not found among fields")
        nwires = sum([f.lattice.nsites for f in fields])
        return _distribute_to_wires(nwires, iwire, csr_matrix(self.as_matrix()))

    def __copy__(self):
        """
        Create a copy of the gate
        """
        gate = PrepareGate(self.vec, self.nqubits, self.transpose)
        gate.on(self.qubits)
        return gate

    def __eq__(self, other):
        """
        Check if gates are equivalent
        """
        if type(other) == type(self) and other.nqubits == self.nqubits and np.allclose(other.vec, self.vec) \
        and other.qubits == self.qubits and other.transpose == self.transpose:
            return True
        return False


class ControlledGate(Gate):
    """
    A controlled quantum gate with an arbitrary number of control qubits.
    The control qubits have to be set explicitly.
    The target qubits (or particles) are specified via the target gate.
    """
    def __init__(self, tgate: Gate, ncontrols: int, bitpattern: int=-1):
        self.tgate = tgate
        self.ncontrols = ncontrols
        self.control_qubits = []
        # standard case: control is active if all control qubits are in |1> state
        if bitpattern < 0:
            bitpattern = 2**ncontrols - 1
        if bitpattern >= 2**ncontrols:
            raise ValueError(f"integer in `bitpattern` must be smaller than 2**ncontrols = {2**ncontrols}")
        self.bitpattern = bitpattern

    def is_hermitian(self):
        """
        Whether the gate is Hermitian.
        """
        return self.tgate.is_hermitian()

    def inverse(self):
        """
        Return the inverse operator.
        """
        invgate = ControlledGate(self.tgate.inverse(), self.ncontrols, self.bitpattern)
        if self.control_qubits:
            invgate.set_control(self.control_qubits)
        return invgate

    def as_matrix(self):
        """
        Generate the matrix representation of the controlled gate.
        Format: |control> @ |target>
        """
        tgmat = self.tgate.as_matrix()
        # target gate corresponds to faster varying indices
        cidx = np.zeros(2**self.ncontrols)
        cidx[self.bitpattern] = 1
        return (  np.kron(np.diag(1 - cidx), np.identity(tgmat.shape[0]))
                + np.kron(np.diag(cidx), tgmat))

    @property
    def num_wires(self):
        """
        The number of "wires" (or quantum particles) this gate acts on.
        """
        return self.tgate.num_wires + self.ncontrols

    def particles(self):
        """
        Return the list of quantum particles the gate acts on.
        """
        return self.tgate.particles() + self.control_qubits

    def fields(self):
        """
        Return the list of fields hosting the quantum particles which the gate acts on.
        """
        flist = [f for f in self.tgate.fields()]
        for q in self.control_qubits:
            if q.field not in flist:
                flist.append(q.field)
        return flist

    def target_gate(self):
        """
        Get the target gate.
        """
        return self.tgate

    @property
    def num_controls(self):
        """
        The number of control qubits.
        """
        return self.ncontrols

    def set_control(self, *args):
        """
        Set the control qubits.
        """
        if len(args) == 1 and isinstance(args[0], Sequence):
            control_qubits = list(args[0])
        else:
            control_qubits = list(args)
        if len(control_qubits) != self.ncontrols:
            raise ValueError(f"require {self.ncontrols} control qubits, but received {len(control_qubits)}")
        self.control_qubits = control_qubits
        # enable chaining
        return self

    def _circuit_matrix(self, fields: Sequence[Field]):
        """
        Generate the sparse matrix representation of the gate
        as element of a quantum circuit.
        """
        for f in fields:
            if f.local_dim != 2:
                raise NotImplementedError("quantum wire indexing assumes local dimension 2")
        if len(self.control_qubits) != self.ncontrols:
            raise RuntimeError("unspecified control qubit(s)")
        if len(self.tgate.particles()) != self.tgate.num_wires:
            raise RuntimeError("unspecified target gate particle(s)")
        prtcl = self.particles()
        iwire = [_map_particle_to_wire(fields, p) for p in prtcl]
        if any([iw < 0 for iw in iwire]):
            raise RuntimeError("particle not found among fields")
        nwires = sum([f.lattice.nsites for f in fields])
        return _distribute_to_wires(nwires, iwire, csr_matrix(self.as_matrix()))

    def __copy__(self):
        """
        Create a copy of the gate
        """
        gate = ControlledGate(copy(self.tgate), self.ncontrols, self.bitpattern)
        gate.set_control(self.control_qubits)
        return gate

    def __eq__(self, other):
        """
        Check if gates are equivalent
        """
        if type(other) == type(self) and other.tgate == self.tgate and other.ncontrols == self.ncontrols \
        and other.bitpattern == self.bitpattern and other.control_qubits == self.control_qubits:
            return True
        return False


class MultiplexedGate(Gate):
    """
    Multiplexed gate (control qubits select a unitary), generalizing a controlled gate.
    """
    def __init__(self, tgates: Sequence[Gate], ncontrols: int):
        if len(tgates) != 2**ncontrols:
            assert ValueError(f"require {2**ncontrols} target gates for {ncontrols} control qubits")
        self.tgates = list(tgates)
        self.ncontrols = ncontrols
        self.control_qubits = []

    def is_hermitian(self):
        """
        Whether the gate is Hermitian.
        """
        return all(g.is_hermitian() for g in self.tgates)

    def inverse(self):
        """
        Return the inverse operator.
        """
        invgate = MultiplexedGate([g.inverse() for g in self.tgates], self.ncontrols)
        if self.control_qubits:
            invgate.set_control(self.control_qubits)
        return invgate

    def as_matrix(self):
        """
        Generate the matrix representation of the multiplexed gate.
        """
        tgmat = [g.as_matrix() for g in self.tgates]
        # target gates correspond to faster varying indices
        return block_diag(*tgmat)

    @property
    def num_wires(self):
        """
        The number of "wires" (or quantum particles) this gate acts on.
        """
        assert self.tgates
        return self.tgates[0].num_wires + self.ncontrols

    def particles(self):
        """
        Return the list of quantum particles the gate acts on.
        """
        assert self.tgates
        tprtcl = self.tgates[0].particles()
        for g in self.tgates:
            assert tprtcl == g.particles(), "particles of all target gates must match"
        return tprtcl + self.control_qubits

    def fields(self):
        """
        Return the list of fields hosting the quantum particles which the gate acts on.
        """
        assert self.tgates
        for g in self.tgates:
            assert self.tgates[0].fields() == g.fields(), "fields of all target gates must match"
        flist = [f for f in self.tgates[0].fields()]
        for q in self.control_qubits:
            if q.field not in flist:
                flist.append(q.field)
        return flist

    def target_gates(self):
        """
        Get the target gates.
        """
        return self.tgates

    @property
    def num_controls(self):
        """
        The number of control qubits.
        """
        return self.ncontrols

    def set_control(self, *args):
        """
        Set the control qubits.
        """
        if len(args) == 1 and isinstance(args[0], Sequence):
            control_qubits = list(args[0])
        else:
            control_qubits = list(args)
        if len(control_qubits) != self.ncontrols:
            raise ValueError(f"require {self.ncontrols} control qubits, but received {len(control_qubits)}")
        self.control_qubits = control_qubits
        # enable chaining
        return self

    def _circuit_matrix(self, fields: Sequence[Field]):
        """
        Generate the sparse matrix representation of the gate
        as element of a quantum circuit.
        """
        for f in fields:
            if f.local_dim != 2:
                raise NotImplementedError("quantum wire indexing assumes local dimension 2")
        if len(self.control_qubits) != self.ncontrols:
            raise RuntimeError("unspecified control qubit(s)")
        for g in self.tgates:
            if len(g.particles()) != g.num_wires:
                raise RuntimeError("unspecified target gate particle(s)")
        prtcl = self.particles()
        iwire = [_map_particle_to_wire(fields, p) for p in prtcl]
        if any([iw < 0 for iw in iwire]):
            raise RuntimeError("particle not found among fields")
        nwires = sum([f.lattice.nsites for f in fields])
        return _distribute_to_wires(nwires, iwire, csr_matrix(self.as_matrix()))

    def __copy__(self):
        """
        Create a copy of the gate
        """
        gate = MultiplexedGate(copy(self.tgates), self.ncontrols)
        gate.set_control(self.control_qubits)
        return gate

    def __eq__(self, other):
        """
        Check if gates are equivalent
        """
        if type(other) == type(self) and other.tgates == self.tgates and other.ncontrols == self.ncontrols \
        and other.control_qubits == self.control_qubits:
            return True
        return False


class TimeEvolutionGate(Gate):
    """
    Quantum time evolution gate, i.e., matrix exponential,
    given a Hamiltonian `h`: :math:`e^{-i h t}`.
    """
    def __init__(self, h, t: float):
        self.h = h
        self.t = t

    def is_hermitian(self):
        """
        Whether the gate is Hermitian.
        """
        # might be Hermitian in special cases, but difficult to check,
        # so returning False here for simplicity
        return False

    def as_matrix(self):
        """
        Generate the matrix representation of the time evolution gate.
        """
        hmat = self.h.as_matrix().toarray()
        # TODO: exploit that `hmat` is Hermitian for computing the matrix exponential
        return expm(-1j*self.t * hmat)

    @property
    def num_wires(self):
        """
        The number of "wires" (or quantum particles) this gate acts on.
        """
        fields = self.h.fields()
        return sum(f.lattice.nsites for f in fields)

    def particles(self):
        """
        Return the list of quantum particles the gate acts on.
        """
        fields = self.h.fields()
        prtcl = []
        for f in fields:
            prtcl = prtcl + [Particle(f, i) for i in range(f.lattice.nsites)]
        return prtcl

    def fields(self):
        """
        Return the list of fields hosting the quantum particles which the gate acts on.
        """
        return self.h.fields()

    def inverse(self):
        """
        Return the inverse operator.
        """
        return TimeEvolutionGate(self.h, -self.t)

    def _circuit_matrix(self, fields: Sequence[Field]):
        """
        Generate the sparse matrix representation of the gate
        as element of a quantum circuit.
        """
        for f in fields:
            if f.local_dim != 2:
                raise NotImplementedError("quantum wire indexing assumes local dimension 2")
        prtcl = self.particles()
        assert len(prtcl) == self.num_wires
        iwire = [_map_particle_to_wire(fields, p) for p in prtcl]
        if any([iw < 0 for iw in iwire]):
            raise RuntimeError("particle not found among fields")
        nwires = sum([f.lattice.nsites for f in fields])
        return _distribute_to_wires(nwires, iwire, csr_matrix(self.as_matrix()))

    def __copy__(self):
        """
        Create a copy of the gate
        """
        return TimeEvolutionGate(self.h, self.t)

    def __eq__(self, other):
        """
        Check if gates are equivalent
        """
        if type(other) == type(self) and other.h == self.h and other.t == self.t:
            return True
        return False

class BlockEncodingMethod(Enum):
    """
    Block encoding method.
    """
    Wx  = 1
    Wxi = 2 # inverse Wx
    R   = 3


class BlockEncodingGate(Gate):
    """
    Block encoding gate of a Hamiltonian `h`, assumed to be Hermitian
    and normalized such that its spectral norm is bounded by 1.
    Output state is Hamiltonian applied to principal input state
    if auxiliary qubit(s) is initialized to |0>.
    """
    def __init__(self, h, method: BlockEncodingMethod):
        self.h = h
        self.method = method
        self.auxiliary_qubits = []

    def is_hermitian(self):
        """
        Whether the gate is Hermitian.
        """
        if self.method == BlockEncodingMethod.Wx:
            return False
        elif self.method == BlockEncodingMethod.Wxi:
            return False
        elif self.method == BlockEncodingMethod.R:
            # assuming that `h` is Hermitian
            return True
        raise NotImplementedError(f"encoding method {self.method} not supported yet")

    @property
    def num_wires(self):
        """
        The number of "wires" (or quantum particles) this gate acts on.
        """
        fields = self.h.fields()
        return sum(f.lattice.nsites for f in fields) + self.num_aux_qubits

    def particles(self):
        """
        Return the list of quantum particles the gate acts on.
        """
        if len(self.auxiliary_qubits) != self.num_aux_qubits:
            raise RuntimeError(f"require {self.num_aux_qubits} auxiliary qubits, but have {len(self.auxiliary_qubits)}")
        prtcl = []
        fields = self.h.fields()
        for f in fields:
            prtcl += [Particle(f, i) for i in range(f.lattice.nsites)]
        prtcl += self.auxiliary_qubits
        return prtcl

    def inverse(self):
        """
        Return the inverse operator.
        """
        if self.method == BlockEncodingMethod.Wx:
            ginv = BlockEncodingGate(self.h, BlockEncodingMethod.Wxi)
            if self.auxiliary_qubits:
                ginv.set_auxiliary_qubits(self.auxiliary_qubits)
            return ginv
        elif self.method == BlockEncodingMethod.Wxi:
            ginv = BlockEncodingGate(self.h, BlockEncodingMethod.Wx)
            if self.auxiliary_qubits:
                ginv.set_auxiliary_qubits(self.auxiliary_qubits)
            return ginv
        elif self.method == BlockEncodingMethod.R:
            return self
        raise NotImplementedError(f"encoding method {self.method} not supported yet")

    def fields(self):
        """
        Return the list of fields hosting the quantum particles which the gate acts on.
        """
        flist = [f for f in self.h.fields()]
        for q in self.auxiliary_qubits:
            if q.field not in flist:
                flist.append(q.field)
        return flist

    def encoded_operator(self):
        """
        Get the encoded operator.
        """
        return self.h

    @property
    def num_aux_qubits(self):
        """
        Number of auxiliary qubits.
        """
        if self.method == BlockEncodingMethod.Wx:
            return 1
        elif self.method == BlockEncodingMethod.Wxi:
            return 1
        elif self.method == BlockEncodingMethod.R:
            return 1
        raise NotImplementedError(f"encoding method {self.method} not supported yet")

    def set_auxiliary_qubits(self, *args):
        """
        Set the auxiliary qubits.
        """
        if len(args) == 1 and isinstance(args[0], Sequence):
            auxiliary_qubits = list(args[0])
        else:
            auxiliary_qubits = list(args)
        if len(auxiliary_qubits) != self.num_aux_qubits:
            raise ValueError(f"require {self.num_aux_qubits} auxiliary qubits, but received {len(auxiliary_qubits)}")
        self.auxiliary_qubits = auxiliary_qubits
        # enable chaining
        return self

    def as_matrix(self):
        """
        Generate the matrix representation of the block encoding gate.
        Format: |ancillary> @ |encoded_state>
        """
        # assuming that `h` is Hermitian and that its spectral norm is bounded by 1
        hmat = self.h.as_matrix().toarray()
        sq1h = sqrtm(np.identity(hmat.shape[0]) - hmat @ hmat)
        if self.method == BlockEncodingMethod.Wx:
            return np.block([[hmat, 1j*sq1h], [1j*sq1h, hmat]])
        elif self.method == BlockEncodingMethod.Wxi:
            return np.block([[hmat, -1j*sq1h], [-1j*sq1h, hmat]])
        elif self.method == BlockEncodingMethod.R:
            return np.block([[hmat, sq1h], [sq1h, -hmat]])
        raise NotImplementedError(f"encoding method {self.method} not supported yet")

    def _circuit_matrix(self, fields: Sequence[Field]):
        """
        Generate the sparse matrix representation of the gate
        as element of a quantum circuit.
        """
        for f in fields:
            if f.local_dim != 2:
                raise NotImplementedError("quantum wire indexing assumes local dimension 2")
        if len(self.auxiliary_qubits) != self.num_aux_qubits:
            raise RuntimeError("unspecified auxiliary qubit(s)")
        prtcl = self.particles()
        assert len(prtcl) == self.num_wires
        iwire = [_map_particle_to_wire(fields, p) for p in prtcl]
        if any([iw < 0 for iw in iwire]):
            raise RuntimeError("particle not found among fields")
        nwires = sum([f.lattice.nsites for f in fields])
        return _distribute_to_wires(nwires, iwire, csr_matrix(self.as_matrix()))

    def __copy__(self):
        """
        Copy of the gate
        """
        block = BlockEncodingGate(self.h, self.method)
        if self.auxiliary_qubits:
            block.set_auxiliary_qubits(self.auxiliary_qubits)
        return block

    def __eq__(self, other):
        """
        Check if gates are equivalent
        """
        #TODO: define better the equivalence between 2 generic operators...
        if type(other) == type(self) and other.h == self.h and other.method == self.method \
        and other.auxiliary_qubits == self.auxiliary_qubits:
            return True
        return False


class ProjectorControlledPhaseShift(Gate):
    """
    Projector-controlled phase shift gate.
    Building block for Qubitization.
    Projector is state |0> on the encoding (auxiliary) qubit
    TODO: generalize for different states
    """
    def __init__(self, encoding_qubits: Union[Qubit,Sequence[Qubit]]=None, auxiliary_qubits: Union[Qubit,Sequence[Qubit]]=None, theta: float=None):
        if type(auxiliary_qubits) == Qubit:
            self.auxiliary_qubits = [auxiliary_qubits]
        elif auxiliary_qubits is not None:
            self.auxiliary_qubits = list(auxiliary_qubits)
        if type(encoding_qubits) == Qubit:
            self.encoding_qubits = [encoding_qubits]
        elif auxiliary_qubits is not None:
            self.encoding_qubits = list(encoding_qubits)
        self.theta = theta

    def is_hermitian(self):
        """
        Whether the gate is Hermitian.
        """
        return False

    def inverse(self):
        """
        Return the inverse operator.
        """
        return ProjectorControlledPhaseShift(self.encoding_qubits, self.auxiliary_qubits, -self.theta)

    def set_encoding_qubits(self, *args):
        """
        Set the encoding qubits.
        """
        if len(args) == 1 and isinstance(args[0], Sequence):
            encoding_qubits = list(args[0])
        else:
            encoding_qubits = list(args)
        self.encoding_qubits = encoding_qubits
        # enable chaining
        return self

    def set_auxiliary_qubits(self, *args):
        """
        Set the auxiliary qubits.
        """
        if len(args) == 1 and isinstance(args[0], Sequence):
            auxiliary_qubits = list(args[0])
        else:
            auxiliary_qubits = list(args)
        self.auxiliary_qubits = auxiliary_qubits
        # enable chaining
        return self

    @property
    def num_wires(self):
        """
        The number of "wires" (or quantum particles) this gate acts on.
        """
        return len(self.auxiliary_qubits) + len(self.encoding_qubits)

    def particles(self):
        """
        Return the list of quantum particles the gate acts on.
        """
        return self.encoding_qubits + self.auxiliary_qubits

    def fields(self):
        """
        Return the list of fields hosting the quantum particles which the gate acts on.
        """
        assert len(self.encoding_qubits) != 0
        flist = []
        for eq in self.encoding_qubits:
            if eq.field not in flist:
                flist.append(eq.field)
        for aq in self.auxiliary_qubits:
            if aq.field not in flist:
                flist.append(aq.field)
        return flist

    def set_theta(self, theta):
        """
        Set the angle theta
        """
        self.theta = theta

    def as_matrix(self):
        """
        Generate the matrix representation of the controlled gate.
        Note: The control state is |0> on the encoding qubit (I have to apply X gates)
        Format: |ancillary> @ |enc_extra>
        TODO: generalize for more than one auxiliary qubit
        """
        if self.theta is None:
            raise ValueError("the angle theta has not been initialized")
        projector_NOT = ControlledGate(PauliXGate(self.auxiliary_qubits[0]), 1)
        projector_NOT.set_control(self.encoding_qubits[0])
        #cp_matrix = projector_NOT.as_matrix()
        cp_matrix = permute_gate_wires(projector_NOT.as_matrix(), [1,0])
        #cp_matrix = np.array([[1, 0, 0, 0], [0, 0, 0, 1], [0, 0, 1, 0], [0, 1, 0, 0]])
        return np.kron(np.identity(2), PauliXGate(self.encoding_qubits[0]).as_matrix()) @ cp_matrix \
               @ np.kron(RzGate(2*self.theta, self.auxiliary_qubits[0]).as_matrix(), np.identity(2)) \
               @ cp_matrix @ np.kron(np.identity(2), PauliXGate(self.encoding_qubits[0]).as_matrix())

    def _circuit_matrix(self, fields: Sequence[Field]):
        """
        Generate the sparse matrix representation of the gate
        as element of a quantum circuit.
        """
        for f in fields:
            if f.local_dim != 2:
                raise NotImplementedError("quantum wire indexing assumes local dimension 2")
        """
        iawire = [_map_particle_to_wire(fields, anc_q) for anc_q in self.auxiliary_qubits]
        iewire = [_map_particle_to_wire(fields, enc_q) for enc_q in self.encoding_qubits]
        iwire = iewire + iawire
        """
        iwire = [_map_particle_to_wire(fields, p) for p in self.particles()]
        if any([iw < 0 for iw in iwire]):
            raise RuntimeError("particle not found among fields")
        nwires = sum([f.lattice.nsites for f in fields])
        return _distribute_to_wires(nwires, iwire, csr_matrix(self.as_matrix()))

    def __copy__(self):
        """
        Copy of the gate
        """
        return ProjectorControlledPhaseShift(self.encoding_qubits, self.auxiliary_qubits, self.theta)

    def __eq__(self, other):
        """
        Check if gates are equivalent
        """
        if type(other) == type(self) and other.encoding_qubits == self.encoding_qubits \
        and other.auxiliary_qubits == self.auxiliary_qubits and other.theta == self.theta:
            return True
        return False


class EigenvalueTransformationGate(Gate):
    """
    Eigenvalue transformation for a given unitary (encoding).
    It requires the unitary gate that gets processed, the projector-controlled phase shift and the list of angles for the processing.
    ***** DEPRECATED: Use EigenvalueTransformation in qib/qubitization *****
    """
    def __init__(self, block_encoding: BlockEncodingGate, processing_gate: ProjectorControlledPhaseShift, theta_seq: Sequence[float]=None):
        assert block_encoding.is_unitary()
        # Check that the encoding auxiliary gate is only one and is the same for both gates
        assert len(processing_gate.encoding_qubits)==1 and len(block_encoding.auxiliary_qubits)==1
        assert all([processing_gate.encoding_qubits[i] == block_encoding.auxiliary_qubits[i] for i in range(1)])
        self.block_encoding = block_encoding
        self.processing_gate = processing_gate
        if theta_seq is not None:
            self.theta_seq = list(theta_seq)
        else:
            self.theta_seq = theta_seq

    def is_hermitian(self):
        """
        Whether the gate is Hermitian.
        """
        raise False

    @property
    def num_wires(self):
        """
        The number of "wires" (or quantum particles) this gate acts on.
        """
        return self.block_encoding.num_wires + len(self.processing_gate.auxiliary_qubits)

    def particles(self):
        """
        Return the list of quantum particles the gate acts on.
        """
        plist = [p for p in self.block_encoding.particles()]
        for p in self.processing_gate.particles():
            if p not in plist:
                plist.append(p)
        return plist

    def inverse(self):
        """
        Return the inverse operator.
        """
        return EigenvalueTransformationGate(self.block_encoding.inverse(), self.processing_gate.inverse(), [-t for t in self.theta_seq])

    def fields(self):
        """
        Return the list of fields hosting the quantum particles which the gate acts on.
        """
        flist = [f for f in self.block_encoding.fields()]
        for f in self.processing_gate.fields():
            if f not in flist:
                flist.append(f)
        return flist

    def set_theta_seq(self, theta_seq: Sequence[float]):
        """
        Set the angles theta for the eigenvalue transformation
        """
        if theta_seq is not None:
            self.theta_seq = list(theta_seq)
        else:
            self.theta_seq = theta_seq

    def as_matrix(self):
        """
        Generate the matrix representation of the eigenvalue transformation
        Format: |ancillary_Pi> @ |enc_extra> @ |encoded_state>
        """
        if not self.theta_seq:
            raise ValueError("the angles 'theta' have not been initialized")
        matrix = np.identity(2**self.num_wires)
        id_for_projector = np.identity(2**self.block_encoding.encoded_operator().nsites)
        id_for_unitary = np.identity(2**len(self.processing_gate.auxiliary_qubits))
        U_inv_matrix = self.block_encoding.inverse().as_matrix()
        U_matrix = self.block_encoding.as_matrix()
        if(len(self.theta_seq)%2==0):
            dim = len(self.theta_seq)//2
            start = 0
        else:
            dim = (len(self.theta_seq)-1)//2
            self.processing_gate.set_theta(self.theta_seq[0])
            matrix = matrix @ np.kron(self.processing_gate.as_matrix(), id_for_projector) \
                            @ np.kron(id_for_unitary, U_matrix)
            start = 1
        for i in range(start, dim):
            self.processing_gate.set_theta(self.theta_seq[2*i-start])
            matrix = matrix @ np.kron(self.processing_gate.as_matrix(), id_for_projector) \
                            @ np.kron(id_for_unitary, U_inv_matrix)
            self.processing_gate.set_theta(self.theta_seq[2*i+1-start])
<<<<<<< HEAD
            matrix = matrix @ np.kron(self.processing_gate.as_matrix(), id_for_projector) \
                            @ np.kron(id_for_unitary, U_matrix)
=======
            matrix = np.kron(U_matrix, id_for_unitary) \
                   @ np.kron(id_for_projector, self.processing_gate.as_matrix()) \
                   @ matrix
>>>>>>> 59f025f6
        return matrix

    def _circuit_matrix(self, fields: Sequence[Field]):
        """
        Generate the sparse matrix representation of the gate
        as element of a quantum circuit.
        """
        for f in fields:
            if f.local_dim != 2:
                raise NotImplementedError("quantum wire indexing assumes local dimension 2")
        prtcl = self.particles()
        assert len(prtcl) == self.num_wires
        iwire = [_map_particle_to_wire(fields, p) for p in prtcl]
        if any([iw < 0 for iw in iwire]):
            raise RuntimeError("particle not found among fields")
        nwires = sum([f.lattice.nsites for f in fields])
        return _distribute_to_wires(nwires, iwire, csr_matrix(self.as_matrix()))

    def __copy__(self):
        """
        Create a copy of the gate
        """
        return EigenvalueTransformationGate(copy(self.block_encoding), copy(self.processing_gate), self.theta_seq.copy())

    def __eq__(self, other):
        """
        Check if gates are equivalent
        """
        if type(other) == type(self) and other.block_encoding == self.block_encoding \
        and other.processing_gate == self.processing_gate and np.allclose(other.tehta_seq == self.theta_seq):
            return True
        return False


class GeneralGate(Gate):
    """
    General (user-defined) quantum gate, specified by a unitary matrix.
    """
    def __init__(self, mat, nwires: int):
        mat = np.array(mat, copy=False)
        if mat.shape != (2**nwires, 2**nwires):
            raise ValueError(f"`mat` must be a {2**nwires} x {2**nwires} matrix")
        if not np.allclose(mat @ mat.conj().T, np.identity(mat.shape[0])):
            raise ValueError("`mat` must be unitary")
        self.mat = mat
        self.nwires = nwires
        self.prtcl = []

    def is_hermitian(self):
        """
        Whether the gate is Hermitian.
        """
        return np.allclose(self.mat, self.mat.conj().T)

    def as_matrix(self):
        """
        Return the matrix representation of the gate.
        """
        return self.mat

    @property
    def num_wires(self):
        """
        The number of "wires" (or quantum particles) this gate acts on.
        """
        return self.nwires

    def particles(self):
        """
        Return the list of quantum particles the gate acts on.
        """
        return self.prtcl

    def fields(self):
        """
        Return the list of fields hosting the quantum particles which the gate acts on.
        """
        flist = []
        for p in self.prtcl:
            if p.field not in flist:
                flist.append(p.field)
        return flist

    def inverse(self):
        """
        Return the inverse operator.
        """
        return GeneralGate(self.mat.conj().T, self.nwires)

    def on(self, *args):
        """
        Act on the specified particle(s).
        """
        if len(args) == 1 and isinstance(args[0], Sequence):
            prtcl = list(args[0])
        else:
            prtcl = list(args)
        if len(prtcl) != self.nwires:
            raise ValueError(f"require {self.nwires} particles, but received {len(prtcl)}")
        self.prtcl = prtcl
        # enable chaining
        return self

    def _circuit_matrix(self, fields: Sequence[Field]):
        """
        Generate the sparse matrix representation of the gate
        as element of a quantum circuit.
        """
        for f in fields:
            if f.local_dim != 2:
                raise NotImplementedError("quantum wire indexing assumes local dimension 2")
        if not self.prtcl:
            raise RuntimeError("unspecified target particle(s)")
        iwire = [_map_particle_to_wire(fields, p) for p in self.prtcl]
        if any([iw < 0 for iw in iwire]):
            raise RuntimeError("particle not found among fields")
        nwires = sum([f.lattice.nsites for f in fields])
        return _distribute_to_wires(nwires, iwire, csr_matrix(self.as_matrix()))

    def __copy__(self):
        """
        Create a copy of the gate
        """
        gate = GeneralGate(self.mat, self.nwires)
        gate.on(self.prtcl)
        return gate

    def __eq__(self, other):
        """
        Check if gates are equivalent
        """
        if type(other) == type(self) and np.allclose(other.mat, self.mat) and other.nwires == self.nwires and other.prtcl == self.prtcl:
            return True
        return False


def _map_particle_to_wire(fields: Sequence[Field], p: Particle):
    """
    Map a particle to a quantum wire.
    """
    i = 0
    for f in fields:
        if p.field == f:
            i += p.index
            return i
        else:
            i += f.lattice.nsites
    # not found
    return -1


def _distribute_to_wires(nwires: int, iwire, gmat: csr_matrix):
    """
    Sparse matrix representation of a quantum gate
    acting on quantum wires in `iwire`.

    Currently assumes that each wire has local dimension 2.
    """
    # complementary wires
    iwcompl = list(set(range(nwires)).difference(iwire))
    assert len(iwire) + len(iwcompl) == nwires

    m = len(iwire)
    assert m <= nwires
    assert gmat.shape == (2**m, 2**m)

    values = np.zeros(2**(nwires - m) * gmat.nnz, dtype=gmat.dtype)
    rowind = np.zeros_like(values, dtype=int)
    colind = np.zeros_like(values, dtype=int)

    for j in range(2**m):
        r = 0
        for b in range(m):
            if j & (1 << b):
                r += (1 << iwire[b])
        for i in range(gmat.indptr[j], gmat.indptr[j + 1]):
            c = 0
            for b in range(m):
                if gmat.indices[i] & (1 << b):
                    c += (1 << iwire[b])
            rowind[i] = r
            colind[i] = c
    values[:gmat.nnz] = gmat.data

    # copy values (corresponds to Kronecker product with identity)
    for k in range(1, 2**(nwires - m)):
        koffset = 0
        for b in range(nwires - m):
            if k & (1 << b):
                koffset += (1 << iwcompl[b])
        rowind[gmat.nnz*k:gmat.nnz*(k+1)] = rowind[:gmat.nnz] + koffset
        colind[gmat.nnz*k:gmat.nnz*(k+1)] = colind[:gmat.nnz] + koffset
        values[gmat.nnz*k:gmat.nnz*(k+1)] = gmat.data

    return csr_matrix((values, (rowind, colind)), shape=(2**nwires, 2**nwires))<|MERGE_RESOLUTION|>--- conflicted
+++ resolved
@@ -2152,14 +2152,8 @@
             matrix = matrix @ np.kron(self.processing_gate.as_matrix(), id_for_projector) \
                             @ np.kron(id_for_unitary, U_inv_matrix)
             self.processing_gate.set_theta(self.theta_seq[2*i+1-start])
-<<<<<<< HEAD
             matrix = matrix @ np.kron(self.processing_gate.as_matrix(), id_for_projector) \
                             @ np.kron(id_for_unitary, U_matrix)
-=======
-            matrix = np.kron(U_matrix, id_for_unitary) \
-                   @ np.kron(id_for_projector, self.processing_gate.as_matrix()) \
-                   @ matrix
->>>>>>> 59f025f6
         return matrix
 
     def _circuit_matrix(self, fields: Sequence[Field]):
