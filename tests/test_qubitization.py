import numpy as np
<<<<<<< HEAD
=======
from scipy import sparse
>>>>>>> 59f025f6
import unittest
import qib


# class TestQubitization(unittest.TestCase):

<<<<<<< HEAD
    def test_eigenvalue_transformation(self):
        """
        Test the eigenvalue transformation
        """
        # construct a simple Hamiltonian
        L = 2
        latt = qib.lattice.IntegerLattice((L,), pbc=True)
        field1 = qib.field.Field(qib.field.ParticleType.QUBIT, latt)
        #np.random.seed(0)
        H = qib.operator.HeisenbergHamiltonian(field1, np.random.standard_normal(size=3),
                                                       np.random.standard_normal(size=3))
        # rescale parameters (effectively rescales overall Hamiltonian)
        scale = 1.25 * np.linalg.norm(H.as_matrix().toarray(), ord=2)
        H.J /= scale
        H.h /= scale
        # auxiliary qubits
        # Note: if I choose a bigger lattice the circuit will hold all of it (comparison fails)
        field2 = qib.field.Field(qib.field.ParticleType.QUBIT,
                                 qib.lattice.IntegerLattice((2,), pbc=False))
        q_enc = qib.field.Qubit(field2, 0)
        q_anc = qib.field.Qubit(field2, 1)
        for method in qib.operator.BlockEncodingMethod:
            block = qib.BlockEncodingGate(H, method)
            block.set_auxiliary_qubits(q_enc)
            processing = qib.ProjectorControlledPhaseShift(q_enc, q_anc)
            self.assertTrue(block.auxiliary_qubits == processing.encoding_qubits)
            theta = [0.]
            eigen_transform = qib.algorithms.qubitization.EigenvalueTransformation(h=H, 
                                                                                   method=method, 
                                                                                   q_enc=q_enc,
                                                                                   q_anc=q_anc, 
                                                                                   projector=[1,0], 
                                                                                   theta_seq=theta)
            eigen_transform_gate = qib.EigenvalueTransformationGate(block, processing, theta)
            # if theta == 0 I only have block unitary
            self.assertTrue(np.allclose(np.kron(np.identity(2**1), block.as_matrix()), eigen_transform.as_circuit().as_matrix([field1,field2]).toarray()))
            # if theta == [0,0] I have identity
            theta = [0,0]
            eigen_transform.set_theta_seq(theta)
            self.assertTrue(np.allclose(np.identity(2**(latt.nsites+field2.lattice.nsites)), eigen_transform.as_circuit().as_matrix([field1,field2]).toarray()))
            # random theta
            theta = [np.random.uniform(0, 2*np.pi) for i in range(10)]
            for i in range(1,10):
                eigen_transform.set_theta_seq(theta[:i])
                eigen_transform_gate.set_theta_seq(theta[:i])
                mat_class = eigen_transform.as_matrix()
                mat_gate = eigen_transform_gate.as_matrix()
                circ_class = eigen_transform.as_circuit().as_matrix([field1,field2]).toarray()
                circ_gate = eigen_transform_gate._circuit_matrix([field1, field2]).toarray()
                self.assertTrue(np.allclose(mat_class, mat_gate))
                self.assertTrue(np.allclose(mat_class, circ_gate))
                self.assertTrue(np.allclose(mat_class, circ_class))
            # TODO: add more tests

=======
#     def test_eigenvalue_transformation(self):
#         """
#         Test the eigenvalue transformation
#         """
#         # construct a simple Hamiltonian
#         L = 2
#         latt = qib.lattice.IntegerLattice((L,), pbc=True)
#         field1 = qib.field.Field(qib.field.ParticleType.QUBIT, latt)
#         H = qib.operator.HeisenbergHamiltonian(field1, np.random.standard_normal(size=3),
#                                                        np.random.standard_normal(size=3))
#         # rescale parameters (effectively rescales overall Hamiltonian)
#         scale = 1.25 * np.linalg.norm(H.as_matrix().toarray(), ord=2)
#         H.J /= scale
#         H.h /= scale
#         # auxiliary qubits
#         # Note: if I choose a bigger lattice the circuit will hold all of it (comparison fails)
#         field2 = qib.field.Field(qib.field.ParticleType.QUBIT,
#                                  qib.lattice.IntegerLattice((2,), pbc=False))
#         q_enc = qib.field.Qubit(field2, 0)
#         q_anc = qib.field.Qubit(field2, 1)
#         for method in qib.operator.BlockEncodingMethod:
#             gate = qib.BlockEncodingGate(H, method)
#             gate.set_auxiliary_qubits(q_enc)
#             processing = qib.ProjectorControlledPhaseShift(q_enc, q_anc)
#             #theta = np.random.uniform(0, 2*np.pi)
#             theta = np.pi/4.
#             eigen_transform = qib.algorithms.qubitization.EigenvalueTransformation(h=H,
#                                                                                    method=method,
#                                                                                    q_enc=q_enc,
#                                                                                    q_anc=q_anc,
#                                                                                    projector=[1,0],
#                                                                                    theta_seq=[theta])
#             eigen_transform_gate = qib.EigenvalueTransformationGate(gate, processing, [theta])
#             self.assertTrue(np.allclose(eigen_transform.as_matrix(), eigen_transform_gate.as_matrix()))
#             self.assertTrue(np.allclose(eigen_transform.as_matrix(), eigen_transform_gate._circuit_matrix([field1, field2]).toarray()))
#             # ??????????????????????
#             #print(eigen_transform.as_matrix())
#             #print(eigen_transform.as_circuit().as_matrix([field1, field2]))
#             #print(eigen_transform_gate._circuit_matrix([field1, field2]))
#             self.assertTrue(np.allclose(eigen_transform.as_circuit().as_matrix([field1, field2]).toarray(), eigen_transform_gate._circuit_matrix([field1, field2]).toarray()))
#             mat = eigen_transform.as_matrix()
#             circ = eigen_transform.as_circuit().as_matrix([field1, field2]).toarray()
#             self.assertTrue(np.allclose(mat, circ))

#             '''
#             self.assertEqual(gate.num_wires, L + 1)
#             self.assertTrue(gate.encoded_operator() is H)
#             gmat = gate.as_matrix()
#             self.assertTrue(np.allclose(gmat @ gmat.conj().T,
#                                         np.identity(2**gate.num_wires)))
#             self.assertTrue(np.allclose(gmat @ gate.inverse().as_matrix(),
#                                         np.identity(2**gate.num_wires)))
#             gate.set_auxiliary_qubits([q])
#             self.assertTrue(gate.fields() == [field1, field2] or gate.fields() == [field2, field1])
#             # principal quantum state
#             ψp = qib.util.crandn(2**L)
#             ψp /= np.linalg.norm(ψp)
#             # quantum state on auxiliary register
#             ψa = np.kron(np.kron(qib.util.crandn(4), [1, 0]), qib.util.crandn(2))
#             ψa /= np.linalg.norm(ψa)
#             # overall quantum state
#             ψ = np.kron(ψa, ψp)
#             # projection |0><0| acting on auxiliary qubit
#             Pa = sparse.kron(sparse.kron(sparse.identity(4), sparse.diags([1., 0.])), sparse.identity(2**(L + 1)))
#             # text block-encoding of Hamiltonian
#             self.assertTrue(np.allclose(Pa @ (gate._circuit_matrix([field1, field2]) @ ψ),
#                                         np.kron(ψa, H.as_matrix() @ ψp)))
#             '''
>>>>>>> 59f025f6

# def permute_gate_wires(u: np.ndarray, perm):
#     """
#     Transpose (permute) the wires of a quantum gate stored as NumPy array.
#     """
#     nwires = len(perm)
#     assert u.shape == (2**nwires, 2**nwires)
#     perm = list(perm)
#     u = np.reshape(u, (2*nwires) * (2,))
#     u = np.transpose(u, perm + [nwires + p for p in perm])
#     u = np.reshape(u, (2**nwires, 2**nwires))
#     return u


# if __name__ == "__main__":
#     unittest.main()<|MERGE_RESOLUTION|>--- conflicted
+++ resolved
@@ -1,15 +1,10 @@
 import numpy as np
-<<<<<<< HEAD
-=======
-from scipy import sparse
->>>>>>> 59f025f6
 import unittest
 import qib
 
 
-# class TestQubitization(unittest.TestCase):
+class TestQubitization(unittest.TestCase):
 
-<<<<<<< HEAD
     def test_eigenvalue_transformation(self):
         """
         Test the eigenvalue transformation
@@ -64,89 +59,6 @@
                 self.assertTrue(np.allclose(mat_class, circ_class))
             # TODO: add more tests
 
-=======
-#     def test_eigenvalue_transformation(self):
-#         """
-#         Test the eigenvalue transformation
-#         """
-#         # construct a simple Hamiltonian
-#         L = 2
-#         latt = qib.lattice.IntegerLattice((L,), pbc=True)
-#         field1 = qib.field.Field(qib.field.ParticleType.QUBIT, latt)
-#         H = qib.operator.HeisenbergHamiltonian(field1, np.random.standard_normal(size=3),
-#                                                        np.random.standard_normal(size=3))
-#         # rescale parameters (effectively rescales overall Hamiltonian)
-#         scale = 1.25 * np.linalg.norm(H.as_matrix().toarray(), ord=2)
-#         H.J /= scale
-#         H.h /= scale
-#         # auxiliary qubits
-#         # Note: if I choose a bigger lattice the circuit will hold all of it (comparison fails)
-#         field2 = qib.field.Field(qib.field.ParticleType.QUBIT,
-#                                  qib.lattice.IntegerLattice((2,), pbc=False))
-#         q_enc = qib.field.Qubit(field2, 0)
-#         q_anc = qib.field.Qubit(field2, 1)
-#         for method in qib.operator.BlockEncodingMethod:
-#             gate = qib.BlockEncodingGate(H, method)
-#             gate.set_auxiliary_qubits(q_enc)
-#             processing = qib.ProjectorControlledPhaseShift(q_enc, q_anc)
-#             #theta = np.random.uniform(0, 2*np.pi)
-#             theta = np.pi/4.
-#             eigen_transform = qib.algorithms.qubitization.EigenvalueTransformation(h=H,
-#                                                                                    method=method,
-#                                                                                    q_enc=q_enc,
-#                                                                                    q_anc=q_anc,
-#                                                                                    projector=[1,0],
-#                                                                                    theta_seq=[theta])
-#             eigen_transform_gate = qib.EigenvalueTransformationGate(gate, processing, [theta])
-#             self.assertTrue(np.allclose(eigen_transform.as_matrix(), eigen_transform_gate.as_matrix()))
-#             self.assertTrue(np.allclose(eigen_transform.as_matrix(), eigen_transform_gate._circuit_matrix([field1, field2]).toarray()))
-#             # ??????????????????????
-#             #print(eigen_transform.as_matrix())
-#             #print(eigen_transform.as_circuit().as_matrix([field1, field2]))
-#             #print(eigen_transform_gate._circuit_matrix([field1, field2]))
-#             self.assertTrue(np.allclose(eigen_transform.as_circuit().as_matrix([field1, field2]).toarray(), eigen_transform_gate._circuit_matrix([field1, field2]).toarray()))
-#             mat = eigen_transform.as_matrix()
-#             circ = eigen_transform.as_circuit().as_matrix([field1, field2]).toarray()
-#             self.assertTrue(np.allclose(mat, circ))
 
-#             '''
-#             self.assertEqual(gate.num_wires, L + 1)
-#             self.assertTrue(gate.encoded_operator() is H)
-#             gmat = gate.as_matrix()
-#             self.assertTrue(np.allclose(gmat @ gmat.conj().T,
-#                                         np.identity(2**gate.num_wires)))
-#             self.assertTrue(np.allclose(gmat @ gate.inverse().as_matrix(),
-#                                         np.identity(2**gate.num_wires)))
-#             gate.set_auxiliary_qubits([q])
-#             self.assertTrue(gate.fields() == [field1, field2] or gate.fields() == [field2, field1])
-#             # principal quantum state
-#             ψp = qib.util.crandn(2**L)
-#             ψp /= np.linalg.norm(ψp)
-#             # quantum state on auxiliary register
-#             ψa = np.kron(np.kron(qib.util.crandn(4), [1, 0]), qib.util.crandn(2))
-#             ψa /= np.linalg.norm(ψa)
-#             # overall quantum state
-#             ψ = np.kron(ψa, ψp)
-#             # projection |0><0| acting on auxiliary qubit
-#             Pa = sparse.kron(sparse.kron(sparse.identity(4), sparse.diags([1., 0.])), sparse.identity(2**(L + 1)))
-#             # text block-encoding of Hamiltonian
-#             self.assertTrue(np.allclose(Pa @ (gate._circuit_matrix([field1, field2]) @ ψ),
-#                                         np.kron(ψa, H.as_matrix() @ ψp)))
-#             '''
->>>>>>> 59f025f6
-
-# def permute_gate_wires(u: np.ndarray, perm):
-#     """
-#     Transpose (permute) the wires of a quantum gate stored as NumPy array.
-#     """
-#     nwires = len(perm)
-#     assert u.shape == (2**nwires, 2**nwires)
-#     perm = list(perm)
-#     u = np.reshape(u, (2*nwires) * (2,))
-#     u = np.transpose(u, perm + [nwires + p for p in perm])
-#     u = np.reshape(u, (2**nwires, 2**nwires))
-#     return u
-
-
-# if __name__ == "__main__":
-#     unittest.main()+if __name__ == "__main__":
+     unittest.main()